--- conflicted
+++ resolved
@@ -402,9 +402,6 @@
             eventDecoder node
 
         NoOp ->
-<<<<<<< HEAD
-            Err ("I found an element I did not know how to deal with, so simulating \"" ++ eventName ++ "\" events on it would be impossible. This is a problem with elm-test! Sorry about that. If you have time, could you report this issue on https://github.com/elm-explorations/test/issues with a http://sscce.org to reproduce this error message?")
-=======
             Err ("I found an element I did not know how to deal with, so simulating \"" ++ eventName ++ "\" events on it would be impossible. This is a problem with elm-test! Sorry about that. If you have time, could you report this issue on https://github.com/elm-explorations/test/issues with a http://sscce.org to reproduce this error message?")
 
 
@@ -426,5 +423,4 @@
             (\handler ->
                 Decode.decodeValue handler (eventPayload event)
                     |> Result.mapError Decode.errorToString
-            )
->>>>>>> c82f23ee
+            )